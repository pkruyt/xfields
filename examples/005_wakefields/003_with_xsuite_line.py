--- conflicted
+++ resolved
@@ -11,7 +11,7 @@
 
 import xfields as xf
 import xtrack as xt
-from xfields import Wakefield, TempResonatorFunction
+from xfields import Wakefield
 
 # Machine settings
 
@@ -164,7 +164,6 @@
 
 n_bunches_wake = 120  # Can be longer than filling scheme
 
-<<<<<<< HEAD
 wf = Wakefield.from_resonator_parameters(
     r_shunt=wakes.R_shunt,
     q_factor=wakes.Q,
@@ -172,15 +171,6 @@
     source_moments=['num_particles', 'x'],
     kick='px',
     scale_kick=None,
-=======
-wf = Wakefield(
-    source_moments=['num_particles', 'x'],
-    kick='px',
-    scale_kick=None,
-    function=TempResonatorFunction(r_shunt=wakes.R_shunt,
-                                   frequency=wakes.frequency,
-                                   q_factor=wakes.Q),
->>>>>>> ba1ea0e2
     zeta_range=(-0.5*bucket_length, 0.5*bucket_length),
     num_slices=n_slices,
     bunch_spacing_zeta=bunch_spacing_buckets*bucket_length,
