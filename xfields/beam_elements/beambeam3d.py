--- conflicted
+++ resolved
@@ -251,14 +251,9 @@
             self.moments = None
             self.partner_moments = np.zeros(
                 self.config_for_update.slicer.num_slices*(1+6+10), dtype=float)
-
-<<<<<<< HEAD
-            self.particles_per_macroparticle = particles_per_macroparticle
         else:
             self.config_for_update = None
 
-=======
->>>>>>> fc3e908a
         if old_interface is not None:
             self._init_from_old_interface(old_interface=old_interface, **kwargs)
             return
@@ -623,10 +618,6 @@
                     # Compute moments
                     self.config_for_update.slicer.assign_slices(particles)  # in this the bin edges are fixed with TempSlicer
                     self.moments = self.config_for_update.slicer.compute_moments(particles,update_assigned_slices=False)
-<<<<<<< HEAD
-                    self.moments[:self.config_for_update.slicer.num_slices] *= self.particles_per_macroparticle  # why do this? parts_per_mp can be None
-=======
->>>>>>> fc3e908a
                     self.config_for_update.pipeline_manager.send_message(self.moments,
                                                      self.config_for_update.element_name,
                                                      particles.name,
@@ -1270,58 +1261,6 @@
 _python_inv_boost = np.vectorize(_python_inv_boost_scalar,
     excluded=("sphi", "cphi", "tphi", "salpha", "calpha"))
 
-<<<<<<< HEAD
-=======
-class TempSlicer:
-    def __init__(self, bin_edges):
-
-        bin_edges = np.sort(np.array(bin_edges))[::-1]
-        self.bin_edges = bin_edges
-        self.bin_centers = (bin_edges[1:] + bin_edges[:-1]) / 2.0
-        self.num_slices = len(bin_edges) - 1
-
-    def get_slice_indices(self, particles):
-        indices = np.digitize(particles.zeta, self.bin_edges, right=True)
-        indices -= 1 # In digitize, 0 means before the first edge
-        indices[particles.state <=0 ] = -1
-
-        return np.array(indices, dtype=np.int64)
-
-    def assign_slices(self, particles):
-        particles.slice = self.get_slice_indices(particles)
-
-    def compute_moments(self,particles,update_assigned_slices=True):
-        if update_assigned_slices:
-            self.assign_slices(particles)
-
-        slice_moments = np.zeros(self.num_slices*(1+6+10),dtype=float)
-        for i_slice in range(self.num_slices):
-            mask = particles.slice == i_slice
-            slice_moments[i_slice] = particles.weight[mask].sum()
-            num_macroparticles_slice = len(particles.x[mask])
-            slice_moments[self.num_slices+i_slice] = float(particles.x[mask].sum())/num_macroparticles_slice       # <x>
-            slice_moments[2*self.num_slices+i_slice] = float(particles.px[mask].sum())/num_macroparticles_slice    # <px>
-            slice_moments[3*self.num_slices+i_slice] = float(particles.y[mask].sum())/num_macroparticles_slice     # <y>
-            slice_moments[4*self.num_slices+i_slice] = float(particles.py[mask].sum())/num_macroparticles_slice    # <py>
-            slice_moments[5*self.num_slices+i_slice] = float(particles.zeta[mask].sum())/num_macroparticles_slice  # <z>
-            slice_moments[6*self.num_slices+i_slice] = float(particles.delta[mask].sum())/num_macroparticles_slice # <pz> # TODO mhy pzeta doesn't work?
-
-            x_diff = particles.x[mask]-slice_moments[self.num_slices+i_slice]
-            px_diff = particles.px[mask]-slice_moments[2*self.num_slices+i_slice]
-            y_diff = particles.y[mask]-slice_moments[3*self.num_slices+i_slice]
-            py_diff = particles.py[mask]-slice_moments[4*self.num_slices+i_slice]
-            slice_moments[7*self.num_slices+i_slice] = float((x_diff**2).sum())/num_macroparticles_slice             # Sigma_11
-            slice_moments[8*self.num_slices+i_slice] = float((x_diff*px_diff).sum())/num_macroparticles_slice        # Sigma_12
-            slice_moments[9*self.num_slices+i_slice] = float((x_diff*y_diff).sum())/num_macroparticles_slice         # Sigma_13
-            slice_moments[10*self.num_slices+i_slice] = float((x_diff*py_diff).sum())/num_macroparticles_slice       # Sigma_14
-            slice_moments[11*self.num_slices+i_slice] = float((px_diff**2).sum())/num_macroparticles_slice           # Sigma_22
-            slice_moments[12*self.num_slices+i_slice] = float((px_diff*y_diff).sum())/num_macroparticles_slice       # Sigma_23
-            slice_moments[13*self.num_slices+i_slice] = float((px_diff*py_diff).sum())/num_macroparticles_slice      # Sigma_24
-            slice_moments[14*self.num_slices+i_slice] = float((y_diff**2).sum())/num_macroparticles_slice            # Sigma_33
-            slice_moments[15*self.num_slices+i_slice] = float((y_diff*py_diff).sum())/num_macroparticles_slice       # Sigma_34
-            slice_moments[16*self.num_slices+i_slice] = float((py_diff**2).sum())/num_macroparticles_slice           # Sigma_44
-        return slice_moments
->>>>>>> fc3e908a
 
 class ConfigForUpdateBeamBeamBiGaussian3D:
 
