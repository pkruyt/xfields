--- conflicted
+++ resolved
@@ -461,7 +461,6 @@
 */
 
     	// Boost coordinates of the weak beam
-<<<<<<< HEAD
 	BoostParameters_boost_coordinates(bpar, &x_star, &px_star, &y_star, &py_star, &sigma_star, &delta_star);
     	LocalParticle_update_delta(part, delta_star);  // this updates energy variables, which are used in beamstrahlung generation
 
@@ -476,20 +475,6 @@
 */
 
     	// Synchro beam, WS because coords are not updaded by default after eahc slice interaction
-=======
-	BoostParameters_boost_coordinates(bpar,
-    	    &x_star, &px_star, &y_star, &py_star,
-    	    &sigma_star, &pzeta_star);
-
-    	//printf("x_star=%.10e\n", x_star);
-	//printf("px_star=%.10e\n", px_star);
-	//printf("y_star=%.10e\n", y_star);
-	//printf("py_star=%.10e\n", py_star);
-    	//printf("sigma_star=%.10e\n", sigma_star);
-	//printf("delta_star=%.10e\n", delta_star);
-
-    	// Synchro beam
->>>>>>> 7a66a212
     	for (int i_slice=0; i_slice<N_slices; i_slice++)
     	{
 
@@ -628,16 +613,16 @@
            }
  
     	    // Apply the kicks (Hirata's synchro-beam)
-<<<<<<< HEAD
+
             //printf("[beambeam3d] [%d] before delta kick of slice %d\n", part->ipart, i_slice);
             //printf("\tdelta_star=%.20e\n", delta_star);  
-    	    delta_star = delta_star + Fz_star+0.5*(
+    	   delta_star = delta_star + Fz_star+0.5*(
     	                Fx_star*(px_star+0.5*Fx_star)+
     	                Fy_star*(py_star+0.5*Fy_star));
 
 /*
             printf("[beambeam3d] [%d] after kick of slice %d:\n", part->ipart, i_slice);
-	    printf("\tdelta_star=%.20e\n", delta_star);
+	          printf("\tdelta_star=%.20e\n", delta_star);
             printf("\tFx_star=%.20e\n", Fx_star);
             printf("\tFy_star=%.20e\n", Fy_star);
             printf("\tFz_star=%.20e\n", Fz_star);
@@ -645,14 +630,7 @@
             printf("\tpy_star=%.20e\n", py_star);
 */ 
 
-	    x_star = x_star - S*Fx_star;
-=======
-    	    pzeta_star = pzeta_star + Fz_star+0.5*(
-    	                Fx_star*(px_star+0.5*Fx_star)+
-    	                Fy_star*(py_star+0.5*Fy_star));
-	    //printf("pzeta_star=%.10f\n", pzeta_star);
-    	    x_star = x_star - S*Fx_star;
->>>>>>> 7a66a212
+	        x_star = x_star - S*Fx_star;
     	    px_star = px_star + Fx_star;
     	    y_star = y_star - S*Fy_star;
     	    py_star = py_star + Fy_star;
@@ -675,13 +653,9 @@
     	}
 
     	// Inverse boost on the coordinates of the weak beam
-<<<<<<< HEAD
+
 	BoostParameters_boost_coordinates_inv(bpar, &x_star, &px_star, &y_star, &py_star, &sigma_star, &delta_star);
-=======
-	BoostParameters_boost_coordinates_inv(bpar,
-    	    &x_star, &px_star, &y_star, &py_star,
-    	    &sigma_star, &pzeta_star);
->>>>>>> 7a66a212
+
 
 	//printf("pzeta_ret=%.10e\n", pzeta_star);
 
