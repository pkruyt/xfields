// copyright ################################# //
// This file is part of the Xfields Package.   //
// Copyright (c) CERN, 2021.                   //
// ########################################### //

#ifndef XFIELDS_BEAMBEAM3D_H
#define XFIELDS_BEAMBEAM3D_H

#ifndef min
#define min(a,b) ((a) <= (b) ? (a) : (b))
#endif

//include_file ../../fieldmaps/interpolated_src/atomicadd.clh for_context opencl
//include_file ../../fieldmaps/interpolated_src/atomicadd.h for_context cpu_serial cpu_openmp

/*gpufun*/
void synchrobeam_kick(
        BeamBeamBiGaussian3DData el, LocalParticle *part,
        const int i_slice,
        double const q0, double const p0c,
        double* x_star,
        double* px_star,
        double* y_star,
        double* py_star,
        double* zeta_star,
        double* pzeta_star){

    // Get data from memory
    double const scale_strength = BeamBeamBiGaussian3DData_get_scale_strength(el);
    const double q0_bb  = scale_strength*BeamBeamBiGaussian3DData_get_other_beam_q0(el);
    const double min_sigma_diff = BeamBeamBiGaussian3DData_get_min_sigma_diff(el);
    const double threshold_singular = BeamBeamBiGaussian3DData_get_threshold_singular(el);

    double const Sig_11_0 = BeamBeamBiGaussian3DData_get_slices_other_beam_Sigma_11_star(el, i_slice);
    double const Sig_12_0 = BeamBeamBiGaussian3DData_get_slices_other_beam_Sigma_12_star(el, i_slice);
    double const Sig_13_0 = BeamBeamBiGaussian3DData_get_slices_other_beam_Sigma_13_star(el, i_slice);
    double const Sig_14_0 = BeamBeamBiGaussian3DData_get_slices_other_beam_Sigma_14_star(el, i_slice);
    double const Sig_22_0 = BeamBeamBiGaussian3DData_get_slices_other_beam_Sigma_22_star(el, i_slice);
    double const Sig_23_0 = BeamBeamBiGaussian3DData_get_slices_other_beam_Sigma_23_star(el, i_slice);
    double const Sig_24_0 = BeamBeamBiGaussian3DData_get_slices_other_beam_Sigma_24_star(el, i_slice);
    double const Sig_33_0 = BeamBeamBiGaussian3DData_get_slices_other_beam_Sigma_33_star(el, i_slice);
    double const Sig_34_0 = BeamBeamBiGaussian3DData_get_slices_other_beam_Sigma_34_star(el, i_slice);
    double const Sig_44_0 = BeamBeamBiGaussian3DData_get_slices_other_beam_Sigma_44_star(el, i_slice);

    double const num_part_slice = BeamBeamBiGaussian3DData_get_slices_other_beam_num_particles(el, i_slice);

    // no kick if not sufficient macroparticles; should be taken care of when slicing
    if (num_part_slice == 0){
        return;
    }

    const double x_slice_star = BeamBeamBiGaussian3DData_get_slices_other_beam_x_center_star(el, i_slice);
    const double y_slice_star = BeamBeamBiGaussian3DData_get_slices_other_beam_y_center_star(el, i_slice);
    const double px_slice_star = BeamBeamBiGaussian3DData_get_slices_other_beam_px_center_star(el, i_slice);
    const double py_slice_star = BeamBeamBiGaussian3DData_get_slices_other_beam_py_center_star(el, i_slice);
    const double zeta_slice_star = BeamBeamBiGaussian3DData_get_slices_other_beam_zeta_center_star(el, i_slice);
    const double pzeta_slice_star = BeamBeamBiGaussian3DData_get_slices_other_beam_pzeta_center_star(el, i_slice);

    const double P0 = p0c/C_LIGHT*QELEM;

    //Compute force scaling factor
    const double Ksl = num_part_slice*QELEM*q0_bb*QELEM*q0/(P0 * C_LIGHT);

    //Identify the Collision Point (CP)
    #ifdef XFIELDS_BEAMBEAM3D_FORCE_CP0
    const double S = 0.0;
    #else
    const double S = 0.5*(*zeta_star - zeta_slice_star);
    #endif
    //fflush(stdout);

    // Propagate sigma matrix
    double Sig_11_hat_star, Sig_33_hat_star, costheta, sintheta;
    double dS_Sig_11_hat_star, dS_Sig_33_hat_star, dS_costheta, dS_sintheta;

    // Get strong beam shape at the CP
    Sigmas_propagate(
            Sig_11_0,
            Sig_12_0,
            Sig_13_0,
            Sig_14_0,
            Sig_22_0,
            Sig_23_0,
            Sig_24_0,
            Sig_33_0,
            Sig_34_0,
            Sig_44_0,
            S, threshold_singular, 1,
            &Sig_11_hat_star, &Sig_33_hat_star,
            &costheta, &sintheta,
            &dS_Sig_11_hat_star, &dS_Sig_33_hat_star,
            &dS_costheta, &dS_sintheta);

    // Evaluate transverse coordinates of the weak baem w.r.t. the strong beam centroid
    const double x_bar_star = *x_star + *px_star * S - x_slice_star + px_slice_star * S;
    const double y_bar_star = *y_star + *py_star * S - y_slice_star + py_slice_star * S;

    // Move to the uncoupled reference frame
    const double x_bar_hat_star = x_bar_star*costheta + y_bar_star * sintheta;
    const double y_bar_hat_star = -x_bar_star*sintheta + y_bar_star * costheta;

    // Compute derivatives of the transformation
    const double dS_x_bar_hat_star = x_bar_star * dS_costheta + y_bar_star * dS_sintheta;
    const double dS_y_bar_hat_star = -x_bar_star * dS_sintheta + y_bar_star * dS_costheta;

    // Get transverse fields
    double Ex, Ey;
    get_Ex_Ey_gauss(x_bar_hat_star, y_bar_hat_star,
        sqrt(Sig_11_hat_star), sqrt(Sig_33_hat_star),
        min_sigma_diff,
        &Ex, &Ey);

    //compute Gs
    double Gx, Gy;
    compute_Gx_Gy(x_bar_hat_star, y_bar_hat_star,
          sqrt(Sig_11_hat_star), sqrt(Sig_33_hat_star),
                      min_sigma_diff, Ex, Ey, &Gx, &Gy);

    // Compute kicks
    double Fx_hat_star = Ksl*Ex;
    double Fy_hat_star = Ksl*Ey;
    double Gx_hat_star = Ksl*Gx;
    double Gy_hat_star = Ksl*Gy;

    // Move kicks to coupled reference frame
    double Fx_star = Fx_hat_star*costheta - Fy_hat_star*sintheta;
    double Fy_star = Fx_hat_star*sintheta + Fy_hat_star*costheta;

    // Compute longitudinal kick
    double Fz_star = 0.5*(Fx_hat_star*dS_x_bar_hat_star  + Fy_hat_star*dS_y_bar_hat_star+
                   Gx_hat_star*dS_Sig_11_hat_star + Gy_hat_star*dS_Sig_33_hat_star);

    double rho, wgt;

    // calculate luminosity
    const int64_t flag_luminosity = BeamBeamBiGaussian3DData_get_flag_luminosity(el);
    if (flag_luminosity == 1){

        // gaussian charge density: at x, y density given by the 2D gaussian, local lumi depending on x y, total lumi sum of all
        get_charge_density(x_bar_hat_star, y_bar_hat_star, sqrt(Sig_11_hat_star), sqrt(Sig_33_hat_star), &rho);
        wgt =  LocalParticle_get_weight(part) * num_part_slice * rho;  // [m^-2] integrated lumi of a single electron colliding with the opposing slice

        // init record table
        BeamBeamBiGaussian3DRecordData lumi_record = NULL;
        LumiTableData lumi_table                   = NULL;
        RecordIndex lumi_table_index               = NULL;
        lumi_record = BeamBeamBiGaussian3DData_getp_internal_record(el, part);
        if (lumi_record){
            lumi_table       = BeamBeamBiGaussian3DRecordData_getp_lumitable(lumi_record);
            lumi_table_index =                      LumiTableData_getp__index(lumi_table);

        const int at_turn = LocalParticle_get_at_turn(part);
<<<<<<< HEAD
        double* lumi_address = LumiTableData_getp1_luminosity(lumi_table, at_turn);  // double pointer
=======
        double* lumi_address = LumiTableData_getp1_luminosity(lumi_table, at_turn); // double pointer
>>>>>>> 11467b29
        atomicAdd(lumi_address, wgt);
        }
    }

    // emit bhabha photons from single macropart
    #ifndef XFIELDS_BB3D_NO_BHABHA
    const int64_t flag_bhabha = BeamBeamBiGaussian3DData_get_flag_bhabha(el);
    if (flag_bhabha == 1) {

        // init record table
        BeamBeamBiGaussian3DRecordData bhabha_record = NULL;
        BhabhaTableData bhabha_table                 = NULL;
        RecordIndex bhabha_table_index               = NULL;
        bhabha_record = BeamBeamBiGaussian3DData_getp_internal_record(el, part);
        if (bhabha_record){
            bhabha_table       = BeamBeamBiGaussian3DRecordData_getp_bhabhatable(bhabha_record);
            bhabha_table_index =                      BhabhaTableData_getp__index(bhabha_table);
        }

        // switch for beam size effect
        const int64_t flag_beamsize_effect = BeamBeamBiGaussian3DData_get_flag_beamsize_effect(el);

        // gaussian charge density, we are centered at the strong slice centroid
        if (flag_luminosity != 1 && flag_beamsize_effect == 0){
          get_charge_density(x_bar_hat_star, y_bar_hat_star, sqrt(Sig_11_hat_star), sqrt(Sig_33_hat_star), &rho);
          wgt =  LocalParticle_get_weight(part) * num_part_slice * rho;  // [m^-2] integrated lumi of a single electron colliding with the opposing slice
        }

        LocalParticle_update_pzeta(part, *pzeta_star);  // update energy vars with boost and/or last kick
    
        const double other_beam_slice_energy =  LocalParticle_get_energy0(part)*(1 + pzeta_slice_star) * 1e-9;  // [GeV] for now betastar is 1; later change to other beam E0    

        const double compt_x_min = BeamBeamBiGaussian3DData_get_compt_x_min(el);
        int n_photons = requiv(part, other_beam_slice_energy, compt_x_min);  // generate virtual photons of the opposite slice using the average energy of the opposite slice
    
        // generate virtual photons of the opposite slice
        double xmin, e_photon, q2, one_m_x, x_photon, y_photon, px_photon, py_photon, pzeta_photon, radius, theta;
        for (int i_phot=0; i_phot<n_photons; i_phot++){
    
          mequiv(part, other_beam_slice_energy, compt_x_min, &xmin, &e_photon, &q2, &one_m_x);  // here again use opposite slice energy average
    
          // apply beam size effect here (affects x and y only)
          switch(flag_beamsize_effect){
          case 0:  // this is w.r.t of the strong slice centroid
              radius = 0.0;
              x_photon = x_bar_hat_star;
              y_photon = y_bar_hat_star;
              break;
          case 1:  // photons distributed on a disc around centroid
              radius = HBAR_GEVS*C_LIGHT / sqrt(q2*one_m_x);  // [m]
              //printf("radius: %.6e\n", radius);
              radius = min(radius, 1e5);
              x_photon = x_bar_hat_star + rndm_sincos(part, &theta) * radius;
              y_photon = y_bar_hat_star + theta * radius;

              // resample charge density at randomized photon location
              get_charge_density(x_photon, y_photon, sqrt(Sig_11_hat_star), sqrt(Sig_33_hat_star), &rho);
              wgt =  LocalParticle_get_weight(part) * num_part_slice * rho;  // [m^-2] integrated lumi of a single electron colliding with the opposing slice
              break;
          }

          // virtual photons are located at the opposite slice centroid

          px_photon = px_slice_star;
          py_photon = py_slice_star; 
          pzeta_photon = pzeta_slice_star;
          
          //if (radius < sqrt(Sig_33_hat_star)){
            // for each virtual photon get compton scatterings; updates pzeta and energy vars inside
            compt_do(part, bhabha_record, bhabha_table_index, bhabha_table,
<<<<<<< HEAD
              e_photon, compt_x_min, q2, x_photon, y_photon, S, px_photon, py_photon, pzeta_photon, wgt, px_star, py_star, pzeta_star, q0);
=======
                     e_photon, compt_x_min, q2, 
                     x_photon, y_photon, S, px_photon, py_photon, pzeta_photon, 
                     wgt, px_star, py_star, pzeta_star, q0);
>>>>>>> 11467b29
    
            // reload pzeta since they changed from compton; px and py are changed only locally
            *pzeta_star = LocalParticle_get_pzeta(part);  // bhabha rescales energy vars, so load again before kick
         // }
        }
    }
    #endif

    // emit beamstrahlung photons from single macropart
    #ifndef XFIELDS_BB3D_NO_BEAMSTR
    const int64_t flag_beamstrahlung = BeamBeamBiGaussian3DData_get_flag_beamstrahlung(el);
    if(flag_beamstrahlung!=0){

        // init record table
        BeamBeamBiGaussian3DRecordData beamstrahlung_record = NULL;
        BeamstrahlungTableData beamstrahlung_table          = NULL;
        RecordIndex beamstrahlung_table_index               = NULL;
        beamstrahlung_record = BeamBeamBiGaussian3DData_getp_internal_record(el, part);
        if (beamstrahlung_record){
            beamstrahlung_table       = BeamBeamBiGaussian3DRecordData_getp_beamstrahlungtable(beamstrahlung_record);
            beamstrahlung_table_index =                      BeamstrahlungTableData_getp__index(beamstrahlung_table);
        }

        LocalParticle_update_pzeta(part, *pzeta_star);  // update energy vars with boost and/or last kick
        if(flag_beamstrahlung==1){

            // get unboosted strong slice RMS [m]
            double sqrtSigma_11 = BeamBeamBiGaussian3DData_get_slices_other_beam_sqrtSigma_11_beamstrahlung(el, i_slice);
            double sqrtSigma_33 = BeamBeamBiGaussian3DData_get_slices_other_beam_sqrtSigma_33_beamstrahlung(el, i_slice);
            double sqrtSigma_55 = BeamBeamBiGaussian3DData_get_slices_other_beam_sqrtSigma_55_beamstrahlung(el, i_slice);
            beamstrahlung_avg(part, beamstrahlung_record, beamstrahlung_table_index, beamstrahlung_table,
                num_part_slice, sqrtSigma_11, sqrtSigma_33, sqrtSigma_55); 
        } else if (flag_beamstrahlung==2){
            double const Fr = hypot(Fx_star, Fy_star) * LocalParticle_get_rpp(part); // radial kick [1]
            double const dz = .5*BeamBeamBiGaussian3DData_get_slices_other_beam_zeta_bin_width_star_beamstrahlung(el, i_slice);  // half slice width [m]
            beamstrahlung(part, beamstrahlung_record, beamstrahlung_table_index, beamstrahlung_table, Fr, dz);
        }
        *pzeta_star = LocalParticle_get_pzeta(part);  // BS rescales energy vars, so load again before kick
    }
    #endif

    // Apply the kicks (Hirata's synchro-beam)
    *pzeta_star = *pzeta_star + Fz_star + 0.5*(
                Fx_star*(*px_star+0.5*Fx_star + px_slice_star)+
                Fy_star*(*py_star+0.5*Fy_star + py_slice_star));
    *x_star = *x_star - S*Fx_star;
    *px_star = *px_star + Fx_star;
    *y_star = *y_star - S*Fy_star;
    *py_star = *py_star + Fy_star;
}

/*gpufun*/
void BeamBeamBiGaussian3D_track_local_particle(BeamBeamBiGaussian3DData el, LocalParticle* part0){

    // Get data from memory
    double const sin_phi = BeamBeamBiGaussian3DData_get__sin_phi(el);
    double const cos_phi = BeamBeamBiGaussian3DData_get__cos_phi(el);
    double const tan_phi = BeamBeamBiGaussian3DData_get__tan_phi(el);
    double const sin_alpha = BeamBeamBiGaussian3DData_get__sin_alpha(el);
    double const cos_alpha = BeamBeamBiGaussian3DData_get__cos_alpha(el);

    const int N_slices = BeamBeamBiGaussian3DData_get_num_slices_other_beam(el);

    const double shift_x = BeamBeamBiGaussian3DData_get_ref_shift_x(el)
                           + BeamBeamBiGaussian3DData_get_other_beam_shift_x(el);
    const double shift_px = BeamBeamBiGaussian3DData_get_ref_shift_px(el)
                            + BeamBeamBiGaussian3DData_get_other_beam_shift_px(el);
    const double shift_y = BeamBeamBiGaussian3DData_get_ref_shift_y(el)
                            + BeamBeamBiGaussian3DData_get_other_beam_shift_y(el);
    const double shift_py = BeamBeamBiGaussian3DData_get_ref_shift_py(el)
                            + BeamBeamBiGaussian3DData_get_other_beam_shift_py(el);
    const double shift_zeta = BeamBeamBiGaussian3DData_get_ref_shift_zeta(el)
                            + BeamBeamBiGaussian3DData_get_other_beam_shift_zeta(el);
    const double shift_pzeta = BeamBeamBiGaussian3DData_get_ref_shift_pzeta(el)
                            + BeamBeamBiGaussian3DData_get_other_beam_shift_pzeta(el);

    double const scale_strength = BeamBeamBiGaussian3DData_get_scale_strength(el);
    const double post_subtract_x = scale_strength*BeamBeamBiGaussian3DData_get_post_subtract_x(el);
    const double post_subtract_px = scale_strength*BeamBeamBiGaussian3DData_get_post_subtract_px(el);
    const double post_subtract_y = scale_strength*BeamBeamBiGaussian3DData_get_post_subtract_y(el);
    const double post_subtract_py = scale_strength*BeamBeamBiGaussian3DData_get_post_subtract_py(el);
    const double post_subtract_zeta = scale_strength*BeamBeamBiGaussian3DData_get_post_subtract_zeta(el);
    const double post_subtract_pzeta = scale_strength*BeamBeamBiGaussian3DData_get_post_subtract_pzeta(el);

    //start_per_particle_block (part0->part)
        double x = LocalParticle_get_x(part);
        double px = LocalParticle_get_px(part);
        double y = LocalParticle_get_y(part);
        double py = LocalParticle_get_py(part);
        double zeta = LocalParticle_get_zeta(part);
        double pzeta = LocalParticle_get_pzeta(part);

        const double q0 = LocalParticle_get_q0(part);
        const double p0c = LocalParticle_get_p0c(part); // eV

        // Change reference frame
        change_ref_frame_coordinates(
            &x, &px, &y, &py, &zeta, &pzeta,
            shift_x, shift_px, shift_y, shift_py, shift_zeta, shift_pzeta,
            sin_phi, cos_phi, tan_phi, sin_alpha, cos_alpha);

        // Synchro beam
        for (int i_slice=0; i_slice<N_slices; i_slice++)
        {
                synchrobeam_kick(
                             el, part,
                             i_slice, q0, p0c,
                             &x,
                             &px,
                             &y,
                             &py,
                             &zeta,
                             &pzeta);
        }

        // Go back to original reference frame and remove dipolar effect
        change_back_ref_frame_and_subtract_dipolar_coordinates(
            &x, &px, &y, &py, &zeta, &pzeta,
            shift_x, shift_px, shift_y, shift_py, shift_zeta, shift_pzeta,
            post_subtract_x, post_subtract_px,
            post_subtract_y, post_subtract_py,
            post_subtract_zeta, post_subtract_pzeta,
            sin_phi, cos_phi, tan_phi, sin_alpha, cos_alpha);

        // Store
        LocalParticle_set_x(part, x);
        LocalParticle_set_px(part, px);
        LocalParticle_set_y(part, y);
        LocalParticle_set_py(part, py);
        LocalParticle_set_zeta(part, zeta);
        LocalParticle_update_pzeta(part, pzeta);

    //end_per_particle_block
}



#endif<|MERGE_RESOLUTION|>--- conflicted
+++ resolved
@@ -150,11 +150,7 @@
             lumi_table_index =                      LumiTableData_getp__index(lumi_table);
 
         const int at_turn = LocalParticle_get_at_turn(part);
-<<<<<<< HEAD
         double* lumi_address = LumiTableData_getp1_luminosity(lumi_table, at_turn);  // double pointer
-=======
-        double* lumi_address = LumiTableData_getp1_luminosity(lumi_table, at_turn); // double pointer
->>>>>>> 11467b29
         atomicAdd(lumi_address, wgt);
         }
     }
@@ -225,13 +221,9 @@
           //if (radius < sqrt(Sig_33_hat_star)){
             // for each virtual photon get compton scatterings; updates pzeta and energy vars inside
             compt_do(part, bhabha_record, bhabha_table_index, bhabha_table,
-<<<<<<< HEAD
-              e_photon, compt_x_min, q2, x_photon, y_photon, S, px_photon, py_photon, pzeta_photon, wgt, px_star, py_star, pzeta_star, q0);
-=======
                      e_photon, compt_x_min, q2, 
                      x_photon, y_photon, S, px_photon, py_photon, pzeta_photon, 
                      wgt, px_star, py_star, pzeta_star, q0);
->>>>>>> 11467b29
     
             // reload pzeta since they changed from compton; px and py are changed only locally
             *pzeta_star = LocalParticle_get_pzeta(part);  // bhabha rescales energy vars, so load again before kick
