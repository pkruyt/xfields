--- conflicted
+++ resolved
@@ -124,13 +124,8 @@
         // The returned slot id is negative if record is NULL or if record is full
         if (i_slot>=0){
             BeamstrahlungTableData_set_particle_id(   beamstrahlung_table, i_slot, LocalParticle_get_particle_id(part));
-<<<<<<< HEAD
-            BeamstrahlungTableData_set_at_turn(               beamstrahlung_table, i_slot, LocalParticle_get_at_turn(part));
-            BeamstrahlungTableData_set_at_element(            beamstrahlung_table, i_slot, LocalParticle_get_at_element(part));
-=======
             BeamstrahlungTableData_set_at_turn(       beamstrahlung_table, i_slot, LocalParticle_get_at_turn(part));
             BeamstrahlungTableData_set_at_element(    beamstrahlung_table, i_slot, LocalParticle_get_at_element(part));
->>>>>>> 11467b29
             BeamstrahlungTableData_set_photon_energy( beamstrahlung_table, i_slot, e_photon_avg);
             BeamstrahlungTableData_set_delta_avg(     beamstrahlung_table, i_slot, delta_avg);
             BeamstrahlungTableData_set_n_avg(         beamstrahlung_table, i_slot, n_avg);
